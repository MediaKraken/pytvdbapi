--- conflicted
+++ resolved
@@ -205,6 +205,7 @@
         try:
             return self.data[item]
         except KeyError:
+            logger.error("Episode has no attribute {0}".format(item))
             raise error.TVDBAttributeError("Episode has no attribute {0}".format(item))
 
     def __dir__(self):
@@ -264,7 +265,6 @@
         self.episodes = dict()
 
     def __getitem__(self, item):
-<<<<<<< HEAD
         if isinstance(item, int):
             try:
                 return self.episodes[item]
@@ -280,12 +280,6 @@
     def __reversed__(self):
         for i in sorted(self.episodes.keys(), reverse=True):
             yield self[i]
-=======
-        try:
-            return self.episodes[item]
-        except KeyError:
-            raise error.TVDBIndexError("Index {0} not found".format(item))
->>>>>>> 1130a886
 
     def __len__(self):
         return len(self.episodes)
